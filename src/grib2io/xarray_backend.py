"""
grib2io xarray backend is a backend entrypoint for decoding grib2 files with
xarray engine 'grib2io' API is experimental and is subject to change without
backward compatibility.
"""
from grib2io._grib2io import _data
from grib2io import Grib2Message, Grib2GridDef
import grib2io
from xarray.backends.locks import SerializableLock
from xarray.core import indexing
from xarray.backends import (
    BackendArray,
    BackendEntrypoint,
)
from copy import copy
from collections import defaultdict
from dataclasses import dataclass, field, astuple
import importlib.metadata
import itertools
import logging
import typing
import warnings

from . import tables

import numpy as np
import pandas as pd
import xarray as xr
import re
from pyproj import CRS
import datetime

# Check if xarray version supports DataTree
HAS_DATATREE = False
try:
    # Try importing DataTree to check if it's available
    xarray_version = importlib.metadata.version('xarray')
    xarray_parts = [int(x) if x.isdigit() else x for x in xarray_version.split('.')]
    min_version_parts = [2024, 10, 0]
    HAS_DATATREE = xarray_parts >= min_version_parts
except (ImportError, ValueError):
    HAS_DATATREE = False

<<<<<<< HEAD
from xarray.backends import (
    BackendArray,
    BackendEntrypoint,
)
from xarray.core import indexing
from xarray.backends.locks import SerializableLock

import grib2io
from grib2io import Grib2Message, Grib2GridDef, msgs_from_index
from grib2io._grib2io import _data
=======
>>>>>>> f83ae159

logger = logging.getLogger(__name__)

LOCK = SerializableLock()

AVAILABLE_NON_GEO_COORDS = [
    "duration",
    "leadTime",
    "percentileValue",
    "perturbationNumber",
    "refDate",
    "thresholdLowerLimit",
    "thresholdUpperLimit",
    "valueOfFirstFixedSurface",
    "valueOfSecondFixedSurface",
    "aerosolType",
    "scaledValueOfFirstWavelength",
    "scaledValueOfSecondWavelength",
    "scaledValueOfCentralWaveNumber",
    "scaledValueOfFirstSize",
    "scaledValueOfSecondSize"
]


AVAILABLE_NON_GEO_DIMS = [
    "duration",
    "leadTime",
    "percentileValue",
    "perturbationNumber",
    "refDate",
    "threshold",
    "level",
]


# Lookup table to define surface types that should be parsed as vertical coordinates
VERTICAL_COORDINATE_SURFACES = [
    'Ground or Water Surface',
    'Isothermal Level',
    'Specified radius from the centre of the Sun',
    'Isobaric Surface',
    'Mean Sea Level',
    'Specific Altitude Above Mean Sea Level',
    'Specified Height Level Above Ground',
    'Sigma Level',
    'Hybrid Level',
    'Depth Below Land Surface',
    'Isentropic (theta) Level',
    'Level at Specified Pressure Difference from Ground to Level',
    'Potential Vorticity Surface',
    'Eta Level',
    'Logarithmic Hybrid Level',
    'Sigma height level',
    'Hybrid Height Level',
    'Hybrid Pressure Level',
    'Soil level',
    'Sea-ice level',
    'Depth Below Sea Level',
    'Depth Below Water Surface',
    'Ocean Model Level',
    'Ocean level defined by water density (sigma-theta) difference from near-surface to level',
    'Ocean level defined by water potential temperature difference from near-surface to level',
    'Ocean level defined by vertical eddy diffusivity difference from near-surface to level',
    'Ocean level defined by water density (rho) difference from near-surface to level'
]


# Use custom table to map numeric level codes to human-readable names
LEVEL_NAME_MAPPING = grib2io.tables.get_table('4.5.grib2io.level.name')


# Define the order of hierarchy levels for the DataTree
TREE_HIERARCHY_LEVELS = [
    "typeOfFirstFixedSurface",
    "valueOfFirstFixedSurface",
    "productDefinitionTemplateNumber",
    "perturbationNumber",
    "leadTime",
    "duration",
    "percentileValue",
    "typeOfProbability",
    "thresholdLowerLimit",
    "thresholdUpperLimit"
]

# Levels included in data variables rather than tree structure
VARIABLE_LEVELS = []


def parse_data_model(ds, data_model):

    def _decode_ptype(values):
        """
        Decode precipitation type values into human-readable strings.

        Args:
            values: Array of numeric precipitation type codes

        Returns:
            numpy.ndarray: Array of decoded precipitation type strings

        Uses GRIB2 Table 4.201 to map numeric codes to precipitation type descriptions.
        """
        results = []
        for val in values:
            # Convert each numeric code to string and look up in Table 4.201
            results.append(str(tables.get_value_from_table(str(int(val)), '4.201')))

        # Return array of strings using numpy's string data type
        return np.array(results, dtype=np.dtypes.StringDType)

    # convert coordinates and attributes to CF if requested
    if data_model == 'nws-viz':

        # define regex to convert to snake case
        pattern = re.compile(r'(?<!^)(?=[A-Z])')

        # check for coordinates and rename
        for coord in ds.coords:
            if coord == 'refDate':
                ds = ds.rename({'refDate': 'forecast_reference_time'})

            elif coord == 'leadTime':
                ds = ds.rename({'leadTime': 'lead_time'})

            elif coord == 'validDate':
                ds = ds.rename({'validDate': 'time'})

            elif coord == 'percentileValue':
                ds = ds.rename({'percentileValue': 'percentile'})

            elif coord == 'thresholdLowerLimit':
                ds = ds.rename({'thresholdLowerLimit': 'threshold_lower_limit'})
                ds['threshold_lower_limit'].attrs['long_name'] = 'Threshold Lower Limit'
                ds['threshold_lower_limit'].attrs['units'] = ds[list(ds.data_vars.keys())[0]].attrs['units']

                if 'PTYPE' in ds.data_vars:
                    ds['threshold_lower_limit'] = xr.apply_ufunc(_decode_ptype, ds['threshold_lower_limit'])

                # check if thresholdLowerLimit should be a dimension coordinate
                if 'threshold' in ds.dims:
                    var_key = list(ds.data_vars.keys())[0]
                    prob_types = [
                        'Probability of event below lower limit',
                        'Probability of event above lower limit',
                        'Probability of event equal to lower limit',
                        'Probability of event between upper and lower limits (the range includes lower limit but not the upper limit)'
                    ]
                    if ds[var_key].attrs['typeOfProbability'] in prob_types:
                        ds = ds.swap_dims({'threshold': 'threshold_lower_limit'})

            elif coord == 'thresholdUpperLimit':
                ds = ds.rename({'thresholdUpperLimit': 'threshold_upper_limit'})
                ds['threshold_upper_limit'].attrs['long_name'] = 'Threshold Upper Limit'
                ds['threshold_upper_limit'].attrs['units'] = ds[list(ds.data_vars.keys())[0]].attrs['units']

                if 'PTYPE' in ds.data_vars:
                    ds['threshold_upper_limit'] = xr.apply_ufunc(_decode_ptype, ds['threshold_upper_limit'])

                if 'threshold' in ds.dims:
                    var_key = list(ds.data_vars.keys())[0]
                    prob_types = [
                        'Probability of event below upper limit',
                        'Probability of event above upper limit'
                    ]
                    if ds[var_key].attrs['typeOfProbability'] in prob_types:
                        ds = ds.swap_dims({'threshold': 'threshold_upper_limit'})

            # If the dataset has valueOfFirstFixedSurface as a coordinate
            elif coord == 'valueOfFirstFixedSurface':
                # Get the valueOfFirstFixedSurface coordinate
                da = ds.valueOfFirstFixedSurface

                # Get the definition and units from typeOfFirstFixedSurface
                var_key = list(ds.data_vars.keys())[0]
                definition, units = ds[var_key].attrs['typeOfFirstFixedSurface']

                if definition in VERTICAL_COORDINATE_SURFACES:
                    # Convert definition to lowercase and replace spaces with underscores
                    key = definition.lower().replace(' ', '_')

                    # remove special characters
                    key = re.sub(r'[^a-z0-9_]', '', key)

                    # Add units and grib_name attributes
                    da.attrs['units'] = units
                    da.attrs['grib_name'] = ['valueOfFirstFixedSurface', 'typeOfFirstFixedSurface']

                    # Assign the coordinate with the new key name
                    ds = ds.assign_coords({key: da})

                    # If valueOfFirstFixedSurface is a dimension, swap it with the new key
                    if 'level' in ds.dims:
                        ds = ds.swap_dims({"level": key})

                # Remove the original coordinates
                del ds['valueOfFirstFixedSurface']

            # If the dataset has valueOfSecondFixedSurface as a coordinate
            elif coord == 'valueOfSecondFixedSurface':
                # Get the valueOfSecondFixedSurface coordinate
                da = ds.valueOfSecondFixedSurface

                # Get the definition and units from typeOfSecondFixedSurface
                var_key = list(ds.data_vars.keys())[0]
                definition, units = ds[var_key].attrs['typeOfSecondFixedSurface']

                if definition in VERTICAL_COORDINATE_SURFACES:
                    # Convert definition to lowercase and replace spaces with underscores
                    key = definition.lower().replace(' ', '_')

                    # remove special characters
                    key = re.sub(r'[^a-z0-9_]', '', key)

                    # check if key is already in coords
                    if key in ds.coords:
                        key = key + '_2'

                    # Add units and grib_name attributes
                    da.attrs['units'] = units
                    da.attrs['grib_name'] = ['valueOfSecondFixedSurface', 'typeOfSecondFixedSurface']

                    # Assign the coordinate with the new key name
                    ds = ds.assign_coords({key: da})

                # Remove the original coordinates
                del ds['valueOfSecondFixedSurface']
            else:
                # change coord name to snake case
                new_coord_name = pattern.sub('_', coord).lower()
                ds = ds.rename({coord: new_coord_name})

        # convert all attributes and variable names to snake case
        for var in ds.data_vars:
            da = ds[var]
            record = tables.get_table('shortname_to_cf').get(da.name)
            da.attrs['standard_name'] = 'unknown' if record is None else record['cf_standard_name']
            da.attrs['cell_methods'] = 'unknown' if record is None else record['cf_cell_methods']

            ds[var] = da

            # rename variable
            new_var_name = var.lower()
            ds = ds.rename({var: new_var_name})

            # remove attr for typeOfFirstFixedSurface (applied as coordinate above)
            if 'typeOfFirstFixedSurface' in ds[new_var_name].attrs:
                definition, units = ds[new_var_name].attrs['typeOfFirstFixedSurface']
                ds[new_var_name].attrs['typeOfFirstFixedSurface'] = f'{definition} ({units})'

            if 'typeOfSecondFixedSurface' in ds[new_var_name].attrs:
                definition, units = ds[new_var_name].attrs['typeOfSecondFixedSurface']
                ds[new_var_name].attrs['typeOfSecondFixedSurface'] = f'{definition} ({units})'

            ds[new_var_name].attrs.pop('percentileValue', None)

            if 'threshold_lower_limit' in ds.coords:
                ds[new_var_name].attrs.pop('thresholdLowerLimit', None)

            if 'threshold_upper_limit' in ds.coords:
                ds[new_var_name].attrs.pop('thresholdUpperLimit', None)

            for attr in list(ds[new_var_name].attrs.keys()):
                # skip grib section attrs
                if 'GRIB2IO_section' in attr:
                    # replace GRIB2IO with grib in attr
                    new_attr_name = attr.replace('GRIB2IO', 'grib')
                else:
                    # change attr name to snake case
                    new_attr_name = pattern.sub('_', attr).lower()

                # update new attr name for specific CF names
                if new_attr_name == 'full_name':
                    new_attr_name = 'long_name'

                # change % to percent
                if attr == 'units' and ds[new_var_name].attrs[attr] == '%':
                    ds[new_var_name].attrs[attr] = 'percent'

                if new_var_name == 'ptype' and 'threshold' in new_attr_name:
                    value = ds[new_var_name].attrs.pop(attr)
                    ds[new_var_name].attrs[attr] = _decode_ptype(value)
                else:
                    # change attr name in attrs
                    ds[new_var_name].attrs[new_attr_name] = ds[new_var_name].attrs.pop(attr)


        # change dataset attrs to snake case
        for attr in list(ds.attrs.keys()):
            # change attr name to snake case
            new_attr_name = pattern.sub('_', attr).lower()

            # change attr name in attrs
            ds.attrs[new_attr_name] = ds.attrs.pop(attr)

        # change % to percent
        for coord in ds.coords:
            if 'units' in ds[coord].attrs and ds[coord].attrs['units'] == '%':
                ds[coord].attrs['units'] = 'percent'

    return ds


class GribBackendEntrypoint(BackendEntrypoint):
    """
    xarray backend engine entrypoint for opening and decoding grib2 files.

    .. warning::

       This backend is experimental and the API/behavior may change without
       backward compatibility.
    """

    def open_dataset(
        self,
        filename,
        *,
        drop_variables=None,
        filters: typing.Mapping[str, typing.Any] = dict(),
        data_model=None
    ):
        """
        Read and parse metadata from grib file.

        Parameters
        ----------
        filename
            GRIB2 file to be opened.
        filters
            Filter GRIB2 messages to single hypercube. Dict keys can be any
            GRIB2 metadata attribute name.
        data_model
            Parse GRIB metadata following a defined data model comvention.

        Returns
        -------
        open_dataset
            Xarray dataset of grib2 messages.
        """
        with grib2io.open(filename, _xarray_backend=True) as f:
            file_index = pd.DataFrame(f._index)
            file_index = file_index.assign(msg=msgs_from_index(f._index))

        # parse grib2io _index to dataframe and acquire non-geo possible dims
        # (scalar coord when not dim due to squeeze) parse_grib_index applies
        # filters to index and expands metadata based on product definition
        # template number
        file_index, dim_coords, attrs, coord_attrs = parse_grib_index(file_index, filters)

        # Divide up records by variable
        frames, cube, extra_geo = make_variables(file_index, filename, dim_coords)  # have this return var_attrs

        # return empty dataset if no data
        if frames is None:
            return xr.Dataset()

        # create dataframe and add datarrays without any coords
        ds = xr.Dataset()
        for var_df in frames:
            da = build_da_without_coords(var_df, cube, filename, attrs)
            ds[da.name] = da

        # add coords and dataset meta
        ds = assign_xr_meta(ds, frames, cube, dim_coords, extra_geo, coord_attrs)

        if data_model is not None:
            ds = parse_data_model(ds, data_model)

        # assign attributes
        ds.attrs['engine'] = 'grib2io'

        return ds

    def open_datatree(
        self,
        filename,
        *,
        drop_variables=None,
        filters: typing.Mapping[str, typing.Any] = None,
        stack_vertical: bool = False,
    ):
        """
        Open a GRIB2 file as an xarray DataTree.

        Parameters
        ----------
        filename : str
            Path to the GRIB2 file.
        drop_variables : list, optional
            List of variables to exclude.
        filters : dict, optional
            Filter criteria for GRIB2 messages.
        stack_vertical : bool, optional
            If True, organize the tree with vertical layers stacked in a single dataset.

        Returns
        -------
        xarray.DataTree
            A hierarchical DataTree representation of the GRIB2 data.
        """
        if not HAS_DATATREE:
            raise ImportError("xarray version does not support DataTree functionality.")

        if filters is None:
            filters = {}

        # Open the file without any filters first to get all messages
        with grib2io.open(filename, _xarray_backend=True) as f:
            file_index = pd.DataFrame(f._index)
            file_index = file_index.assign(msg=msgs_from_index(f._index))

        # Build tree structure from GRIB messages with specified options
        tree = build_datatree_from_grib(filename, file_index, filters, stack_vertical=stack_vertical)

        # Put warning here so it is the last message from likely other Xarray warnings.
        warnings.warn(
            "grib2io’s xarray backend DataTree support is experimental. "
            "The DataTree structure or attributes may change in future releases.",
        UserWarning,
        stacklevel=2,
        )

        return tree


class GribBackendArray(BackendArray):

    def __init__(self, array, lock):
        self.array = array
        self.shape = array.shape
        self.dtype = np.dtype(array.dtype)
        self.lock = lock

    def __getitem__(self, key: xr.core.indexing.ExplicitIndexer) -> np.typing.ArrayLike:
        return xr.core.indexing.explicit_indexing_adapter(
            key,
            self.shape,
            indexing.IndexingSupport.BASIC,
            self._raw_getitem,
        )

    def _raw_getitem(self, key: tuple):
        """Implement thread safe access to data on disk."""
        with self.lock:
            return self.array[key]


def exclusive_slice_to_inclusive(item: slice):
    """
    Convert a slice with exclusive stop to an inclusive slice.

    If the slice has a step, the stop is reduced by the step, so that both
    interpretations would yield the same result.

    The means that [start, stop) is converted to [start, stop - step].

    Parameters
    ----------
    item
        The slice to convert.

    Returns
    -------
    slice
        The converted slice.
    """
    # return the None slice
    if item.start is None and item.stop is None and item.step is None:
        return item
    if not isinstance(item, slice):
        raise ValueError(f'item must be a slice; it was of type {type(item)}')
    # if step is None, it's one
    step = 1 if item.step is None else item.step
    if item.stop < item.start or step < 1:
        raise ValueError(f'slice {item} not accounted for')
    # handle case where slice has one item
    if abs(item.stop - item.start) == step:
        return [item.start]
    # other cases require reducing the stop by the step
    s = slice(item.start, item.stop - step, step)
    return s


class Validator:
    def __set_name__(self, owner, name):
        self.private_name = f'_{name}'
        self.name = name

    def __get__(self, obj, objtype=None):
        try:
            value = getattr(obj, self.private_name)
        except AttributeError:
            value = None
        return value


class PdIndex(Validator):

    def __set__(self, obj, value):
        try:
            value = pd.Index(value)
        except TypeError:
            value = pd.Index([value])
        setattr(obj, self.private_name, value)


def _asarray_tuplesafe(values):
    """
    Convert values to a numpy array of at most 1-dimension and preserve tuples.

    Adapted from pandas.core.common._asarray_tuplesafe
    """
    if isinstance(values, tuple):
        result = np.empty(1, dtype=object)
        result[0] = values
    else:
        result = np.asarray(values)
        if result.ndim == 2:
            result = np.empty(len(values), dtype=object)
            result[:] = values

    return result


def array_safe_eq(a, b) -> bool:
    """Check if a and b are equal, even if they are numpy arrays."""
    if a is b:
        return True
    if hasattr(a, 'equals'):
        return a.equals(b)
    if hasattr(a, 'all') and hasattr(b, 'all'):
        return a.shape == b.shape and (a == b).all()
    if hasattr(a, 'all') or hasattr(b, 'all'):
        return False
    try:
        return a == b
    except TypeError:
        return NotImplementedError


def dc_eq(dc1, dc2) -> bool:
    """Check if two dataclasses which hold numpy arrays are equal."""
    if dc1 is dc2:
        return True
    if dc1.__class__ is not dc2.__class__:
        return NotImplementedError
    t1 = astuple(dc1)
    t2 = astuple(dc2)
    return all(array_safe_eq(a1, a2) for a1, a2 in zip(t1, t2))


def coords_from_cube(cube) -> typing.Dict[str, xr.Variable]:
    keys = list(cube.keys())
    keys.remove('x')
    keys.remove('y')
    coords = dict()
    for k in keys:
        if k is not None:
            if len(cube[k]) > 1:
                coords[k] = xr.Variable(dims=k, data=cube[k], attrs=dict(grib_name=k))
            elif len(cube[k]) == 1:
                coords[k] = xr.Variable(dims=tuple(), data=cube[k][0], attrs=dict(grib_name=k))
    return coords


@dataclass
class OnDiskArray:
    file_name: str
    index: pd.DataFrame = field(repr=False)
    cube: dict = field(repr=False)
    shape: typing.Tuple[int, ...] = field(init=False)
    ndim: int = field(init=False)
    geo_ndim: int = field(init=False)
    dtype = 'float32'

    def __post_init__(self):
        # multiple grids not allowed so can just use first
        geo_shape = (self.index.iloc[0].ny, self.index.iloc[0].nx)

        self.geo_shape = geo_shape
        self.geo_ndim = len(geo_shape)

        if len(self.index) == 1:
            self.shape = geo_shape
        else:
            if self.index.index.nlevels == 1:
                self.shape = tuple([len(self.index.index)]) + geo_shape
            else:
                self.shape = tuple([len(i) for i in self.index.index.levels]) + geo_shape
        self.ndim = len(self.shape)

        cols = ['msg', 'sectionOffset']
        self.index = self.index[cols]

    def __getitem__(self, item) -> np.array:
        # dimensions not in index are internal to tdlpack records; 2 dims for
        # grids; 1 dim for stations

        index_slicer = item[:-self.geo_ndim]
        # maintain all multindex levels
        index_slicer = tuple([[i] if isinstance(i, int) else i for i in index_slicer])

        # pandas loc slicing is inclusive, therefore convert slices into
        # explicit lists
        index_slicer_inclusive = tuple([exclusive_slice_to_inclusive(
            i) if isinstance(i, slice) else i for i in index_slicer])

        # get records selected by item in new index dataframe
        if len(index_slicer_inclusive) == 1:
            index = self.index.loc[index_slicer_inclusive]
        elif len(index_slicer_inclusive) > 1:
            index = self.index.loc[index_slicer_inclusive, :]
        else:
            index = self.index
        index = index.set_index(index.index)

        # set miloc to new relative locations in sub array
        index['miloc'] = list(
            zip(*[index.index.unique(level=dim).get_indexer(index.index.get_level_values(dim)) for dim in index.index.names]))

        if len(index_slicer_inclusive) == 1:
            array_field_shape = tuple([len(index.index)]) + self.geo_shape
        elif len(index_slicer_inclusive) > 1:
            array_field_shape = index.index.levshape + self.geo_shape
        else:
            array_field_shape = self.geo_shape

        array_field = np.full(array_field_shape, fill_value=np.nan, dtype="float32")

        with open(self.file_name, mode='rb') as filehandle:
            for key, row in index.iterrows():

                bitmap_offset = None if pd.isna(row['sectionOffset'][6]) else int(row['sectionOffset'][6])
                values = _data(filehandle, row.msg, bitmap_offset, row['sectionOffset'][7])

                if len(index_slicer_inclusive) >= 1:
                    array_field[row.miloc] = values
                else:
                    array_field = values

        # handle geo dim slicing
        array_field = array_field[(Ellipsis,) + item[-self.geo_ndim:]]

        # squeeze array dimensions expressed as integer
        for i, it in reversed(list(enumerate(item[: -self.geo_ndim]))):
            if isinstance(it, int):
                array_field = array_field[(slice(None, None, None),) * i + (0,)]

        return array_field


def dims_to_shape(d) -> tuple:
    if 'nx' in d:
        t = (d['ny'], d['nx'])
    else:
        t = (d['nsta'],)
    return t


def filter_index(index, k, v):
    if isinstance(v, slice):
        index = index.set_index(k)
        index = index.loc[v]
        index = index.reset_index()
    else:
        label = (
            v
            if getattr(v, "ndim", 1) > 1  # vectorized-indexing
            else _asarray_tuplesafe(v)
        )
        if label.ndim == 0:
            # see https://github.com/pydata/xarray/pull/4292 for details
            label_value = label[()] if label.dtype.kind in "mM" else label.item()
            try:
                indexer = pd.Index(index[k]).get_loc(label_value)
                if isinstance(indexer, int):
                    index = index.iloc[[indexer]]
                else:
                    index = index.iloc[indexer]
            except KeyError:
                index = index.iloc[[]]
        else:
            indexer = pd.Index(index[k]).get_indexer_for(np.ravel(v))
            index = index.iloc[indexer[indexer >= 0]]

    return index


def parse_grib_index(
    index: pd.DataFrame,
    filters: typing.Mapping[str, typing.Any] = dict(),
):
    """
    Apply filters.

    Evaluate remaining dimensions based on pdtn and parse each out.

    Parameters
    ----------
    index
        Pandas DataFrame containing the GRIB2 message index.
    filters
        Filter GRIB2 messages to single hypercube. Dict keys can be any
        GRIB2 metadata attribute name.

    Returns
    -------
    index
        Modified Pandas DataFrame with added GRIB2 metadata columns.
    dim_coords
        List of GRIB2 attributes that will be used for coordinates and/or dimensions.
    attrs
        Dict of metadata attributes (non-coordinates, non-geo)
    """

    # make a copy of filters, remove filters as they are applied
    filters = copy(filters)

    for k, v in filters.items():
        if k not in index.columns:
            kwarg = {k: index.msg.apply(lambda msg: getattr(msg, k))}
            index = index.assign(**kwarg)
        # adopt parts of xarray's sel logic  so that filters behave similarly
        # allowed to filter to nothing to make empty dataset
        index = filter_index(index, k, v)

    if len(index) == 0:
        return index, list()

    dim_coords = dict()  # key=name of dim, value=list of coord names
    attrs = dict()
    coord_attrs = dict()

    # expand index
    index = index.assign(shortName=index.msg.apply(lambda msg: msg.shortName))
    index = index.assign(nx=index.msg.apply(lambda msg: msg.nx))
    index = index.assign(ny=index.msg.apply(lambda msg: msg.ny))
    index = index.astype({'ny': 'int', 'nx': 'int'})

    # apply common filters(to all definition templates) to reduce dataset to
    # single cube
    # ensure only one of each of the below exists after filters applied
    required_uniques = [
        "productDefinitionTemplateNumber",
        "typeOfGeneratingProcess",
        "typeOfFirstFixedSurface",
        "typeOfSecondFixedSurface",
    ]

    def meta_check(index, attrs, meta):
        """
        add meta to the datframe index
        check that there is a single type
        add the type to attrs

        returns index, attrs
        """
        index = index.assign(**{meta: index.msg.apply(lambda msg: getattr(msg, meta))})

        unique = index[meta].unique()
        if len(index[meta].unique()) > 1:
            raise ValueError(f'filter to a single {meta}; found: {[str(i) for i in unique]}')
        value = unique.item()
        if type(value) == grib2io.templates.Grib2Metadata:
            value = value.definition

        # None is returned if no value found,
        # check and change to string None
        if value is None:
            value = 'None'

        attrs[meta] = value
        return index, attrs

    for meta in required_uniques:
        index, attrs = meta_check(index, attrs, meta)

    pdtn = index.productDefinitionTemplateNumber.iloc[0].value

    # determine which non geo dimensions can be created from data by this point
    # the index is filtered down to a single type for all required_uniques

    # Dim Name     # matching dim_name for using this data as index coordinate
    dim_coords["refDate"] = ["refDate"]
    coord_attrs["refDate"] = dict(standard_name="forecast_reference_time")
#   dim_coords["refDate"] = ["refDate", "hour"] # non dim name matching items in list are used as non-index coordinates

    dim_coords["leadTime"] = ["leadTime"]
    coord_attrs["leadTime"] = dict(standard_name="forecast_period")

    if 'valueOfFirstFixedSurface' not in index.columns:
        index = index.assign(valueOfFirstFixedSurface=index.msg.apply(lambda msg: msg.valueOfFirstFixedSurface))
    if 'valueOfsecondFixedSurface' not in index.columns:
        index = index.assign(valueOfSecondFixedSurface=index.msg.apply(lambda msg: msg.valueOfSecondFixedSurface))

    # dim name api change, user could run ds = ds.swap_dims(fixedSurface="valueOfFirstFixedSurface")
    index = index.assign(level=list(zip(index['valueOfFirstFixedSurface'], index['valueOfSecondFixedSurface'])))
#   index = index.assign(level=index.msg.apply(lambda msg: msg.level))
    # lack of "level" indeicates don't create extra index coordinate "level"
    dim_coords["level"] = ["valueOfFirstFixedSurface", "valueOfSecondFixedSurface"]

    # logic for parsing possible dims from specific product definition section

    if pdtn in {5, 9}:

        # Probability forecasts at a horizontal level or in a horizontal layer
        # in a continuous or non-continuous time interval.  (see Template
        # 4.9)
        #       AVAILABLE_THRESHOLD = {
        #           0: {'has_lower': True, 'has_upper': False},
        #           1: {'has_lower': False, 'has_upper': True},
        #           2: {'has_lower': True, 'has_upper': True},
        #           3: {'has_lower': True, 'has_upper': False},
        #           4: {'has_lower': False, 'has_upper': True},
        #           5: {'has_lower': True, 'has_upper': False},
        #       }

        index, attrs = meta_check(index, attrs, "typeOfProbability")
        if 'thresholdLowerLimit' not in index.columns:
            index = index.assign(thresholdLowerLimit=index.msg.apply(lambda msg: msg.thresholdLowerLimit))
        if 'thresholdUpperLimit' not in index.columns:
            index = index.assign(thresholdUpperLimit=index.msg.apply(lambda msg: msg.thresholdUpperLimit))
        if 'threshold' not in index.columns:
            # using composite of lower and upper, but could use threshold string from grib2io as long as that is unique and based on lower and upper
            index = index.assign(threshold=list(zip(index['thresholdLowerLimit'], index['thresholdUpperLimit'])))
#           index = index.assign(threshold = index.msg.apply(lambda msg: msg.threshold))

        # ommiting threshold results in no index being assigned for this possible dim
        dim_coords["threshold"] = ["thresholdLowerLimit", "thresholdUpperLimit"]

    if pdtn in {6, 10}:

        # Percentile forecasts at a horizontal level or in a horizontal layer
        # in a continuous or non-continuous time interval.  (see Template
        # 4.10)
        dim_coords["percentileValue"] = ["percentileValue"]
        coord_attrs["percentileValue"] = dict(long_name='percentile', units='percent')

    if pdtn in {8, 9, 10, 11, 12, 13, 14, 42, 43, 45, 46, 47, 61, 62, 63, 67, 68, 72, 73, 78, 79, 82, 83, 84, 85, 87, 91}:
        dim_coords["duration"] = ["duration"]

    if pdtn in {1, 11, 33, 34, 41, 43, 45, 47, 49, 54, 56, 58, 59, 63, 68, 77, 79, 81, 83, 84, 85, 92}:
        dim_coords["perturbationNumber"] = ["perturbationNumber"]

    if pdtn in {2,3,4,12,13,14}:
        index, attrs = meta_check(index, attrs, 'typeOfDerivedForecast')

    if pdtn in {8,15,42,46,62,67,72,78,82,1001,1002,1100,1101}:
        index, attrs = meta_check(index, attrs, 'statisticalProcess')

    # Finish logic by pdtn

    for k, v in dim_coords.items():
        for meta in v:
            if meta not in index.columns:
                index = index.assign(**{meta: index.msg.apply(lambda msg: getattr(msg, meta))})

    return index, dim_coords, attrs, coord_attrs


# Custom open_datatree function to open grib files as DataTree
def open_datatree(filename, *, filters: typing.Mapping[str, typing.Any] = None, engine="grib2io"):
    """
    Open a GRIB2 file as an xarray DataTree.

    Parameters
    ----------
    filename : str
        Path to the GRIB2 file.
    filters : dict, optional
        Filter criteria for GRIB2 messages.
    engine : str, optional
        Engine to use for opening the file, defaults to "grib2io".

    Returns
    -------
    xarray.DataTree
        A hierarchical DataTree representation of the GRIB2 data.
    """
    if not HAS_DATATREE:
        raise ImportError("xarray version does not support DataTree functionality.")

    if filters is None:
        filters = {}

    # Open the file without any filters first to get all messages
    with grib2io.open(filename, _xarray_backend=True) as f:
        file_index = pd.DataFrame(f._index)

    # Create a DataTree root
    tree = xr.DataTree()

    # Build tree structure from GRIB messages
    return build_datatree_from_grib(filename, file_index, filters)


def build_da_without_coords(index, cube, filename, attrs) -> xr.DataArray:
    """
    Build a DataArray without coordinates from a cube of grib2 messages.

    Parameters
    ----------
    index
        Index of cube.
    cube
        Cube of grib2 messages.
    filename
        Filename of grib2 file
    add_grib_section_attrs
        Include grib section arrays as dataArray attributes

    Returns
    -------
    DataArray
        DataArray without coordinates
    """

    dim_names = [k for k in cube.keys() if cube[k] is not None and len(cube[k]) > 1]
    constant_meta_names = [k for k in cube.keys() if cube[k] is None]
    dims = {k: len(cube[k]) for k in dim_names}

    # guard against bad datarrays being formed
    dims_total = 1
    dims_to_filter = []
    for dim_name, dim_len, in dims.items():
        if dim_name not in {'x', 'y', 'station'}:
            dims_total *= dim_len
            dims_to_filter.append(dim_name)

    # Check number of GRIB2 message indexed compared to non-X/Y
    # dimensions.
    if dims_total != len(index):
        raise ValueError(
            f"DataArray dimensions are not compatible with number of GRIB2 messages; DataArray has {dims_total} "
            f"and GRIB2 index has {len(index)}. Consider applying a filter for dimensions: {dims_to_filter}"
        )

    data = OnDiskArray(filename, index, cube)
    lock = LOCK
    data = GribBackendArray(data, lock)
    data = indexing.LazilyIndexedArray(data)
    if len(dim_names) != len(data.shape):
        raise ValueError(
            "different number of dimensions on data "
            f"and dims: {len(data.shape)} vs {len(dim_names)}\n"
            "Grib2 messages could not be formed into a data cube; "
            "It's possible extra messages exist along a non-accounted for dimension based on PDTN\n"
            "It might be possible to get around this by applying a filter on the non-accounted for dimension"
        )
    da = xr.DataArray(data, dims=dim_names)

    da.encoding['original_shape'] = data.shape

    da.encoding['preferred_chunks'] = {'y': -1, 'x': -1}
    msg1 = index.msg.iloc[0]

    # plain language metadata is minimized
    # add grib section metadata
    da.attrs['GRIB2IO_section0'] = msg1.section0
    da.attrs['GRIB2IO_section1'] = msg1.section1
    da.attrs['GRIB2IO_section2'] = msg1.section2 if msg1.section2 else []
    da.attrs['GRIB2IO_section3'] = msg1.section3
    da.attrs['GRIB2IO_section4'] = msg1.section4
    da.attrs['GRIB2IO_section5'] = msg1.section5
    da.attrs['fullName'] = str(msg1.fullName)
    da.attrs['shortName'] = str(msg1.shortName)
    da.attrs['units'] = str(msg1.units)
    da.attrs['originatingCenter'] = str(msg1.originatingCenter.definition)
    da.attrs['originatingSubCenter'] = str(msg1.originatingSubCenter.definition)

    # add master table
    da.attrs['masterTableInfo'] = str(msg1.masterTableInfo.definition)

    da.name = index.shortName.iloc[0]
    for meta_name in constant_meta_names:
        if meta_name in index.columns:
            da.attrs[meta_name] = index[meta_name].iloc[0]

    da.attrs.update(attrs)

    return da


def assign_xr_meta(ds, frames, cube, non_geo_dims, extra_geo, coord_attrs):

    # assign coords from the cube; the cube prevents datarrays with
    # different shapes
    ds = ds.assign_coords(coords_from_cube(cube))
    # assign extra index associated coords
    df = frames[0]  # use first variable as they all have same shape and index metadata
    for dim_name, coord_names in non_geo_dims.items():
        retain_index_coord = False
        for name in coord_names:
            if name == dim_name:
                retain_index_coord = True
            else:
                if ds[dim_name].size == 1:
                    # for assigning scalar coords
                    coord_data = [df[name].unique().item()]
                    ds = ds.assign_coords({name: coord_data}).squeeze()
                else:
                    # "ValueError: can only convert an array of size 1 to a Python scalar" indicates the coord is not compatible with the index
                    coord_data = [df[df.index.get_level_values(f'{dim_name}_ix') == val][name].unique(
                    ).item() for val in range(ds[dim_name].size)]
                    coord = pd.Index(coord_data, name=dim_name)
                    ds = ds.assign_coords({name: coord})
        if not retain_index_coord:
            ds = ds.drop_vars(dim_name)

    # assign extra geo coords
    ds = ds.assign_coords(extra_geo)
    # add crs data from first grib message to each data variable and the dataset
    geo_attrs = {
        'crs_wkt': CRS.from_dict(df.msg.iloc[0].projParameters).to_wkt(),
        'gridlengthXDirection': df.msg.iloc[0].gridlengthXDirection,
        'gridlengthYDirection': df.msg.iloc[0].gridlengthYDirection,
        'latitudeFirstGridpoint': df.msg.iloc[0].latitudeFirstGridpoint,
        'longitudeFirstGridpoint': df.msg.iloc[0].longitudeFirstGridpoint,
    }
    for data_var in ds.data_vars:
        ds[data_var].attrs.update(geo_attrs)
    ds.attrs.update(geo_attrs)

    # add coordinate specific attributes
    for coord, attrs in coord_attrs.items():
        ds[coord].attrs.update(attrs)

    # assign valid date coords
    ds = ds.assign_coords(dict(validDate=ds.coords['refDate']+ds.coords['leadTime']))
    ds.validDate.attrs['standard_name'] = 'time'
    ds.validDate.attrs['long_name'] = 'time'

    # assign attributes
    ds.attrs['engine'] = 'grib2io'

    return ds


def make_variables(index, f, non_geo_dims, allow_uneven_dims=False):
    """
    Create an individual dataframe index and cube for each variable.

    Parameters
    ----------
    index
        Index of cube.
    f
        ?
    non_geo_dims
        Dimensions not associated with the x,y grid
    allow_uneven_dims
        If True, allows uneven dimensions (used for DataTree creation)

    Returns
    -------
    ordered_frames
        List of dataframes, one for each variable.
    cube
        Cube of grib2 messages.
    extra_geo
        Extra geographic coordinates.
    """
    # let shortName determine the variables

    # set the index to the name
    index = index.set_index('shortName').sort_index()
    # return nothing if no data
    if index.empty:
        return None, None, None

    # define the DimCube
    dims = copy(non_geo_dims)

    ordered_meta = list(non_geo_dims.keys())
    cube = None
    ordered_frames = list()
    for key in index.index.unique():
        frame = index.loc[[key]]
        frame = frame.reset_index()
        # frame is a dataframe with all records for one variable
        c = dict()
        # for colname in frame.columns:
        for colname in ordered_meta:
            uniques = pd.Index(frame[colname]).unique()
            if len(uniques) > 1:
                c[colname] = uniques.sort_values()
            else:
                c[colname] = [uniques[0]]

        dims = [k for k in ordered_meta if len(c[k]) > 1]

        for dim in dims:
            if frame[dim].value_counts().nunique() > 1 and not allow_uneven_dims:
                raise ValueError(
                    f'uneven number of grib msgs associated with dimension: {dim}\n unique values for {dim}: {frame[dim].unique()} ')

        if len(dims) >= 1:  # dims may be empty if no extra dims on top of x,y
            frame = frame.sort_values(dims)
            frame = frame.set_index(dims)

        if cube:
            if cube != c and not allow_uneven_dims:
                raise ValueError(f'{cube},\n {c};\n cubes are not the same; filter to a single cube')
        else:
            cube = c

        # miloc is multi-index integer location of msg in nd DataArray
        miloc = list(zip(*[frame.index.unique(level=dim).get_indexer(frame.index.get_level_values(dim))
                     for dim in dims]))

        # set frame multi index
        if len(miloc) >= 1:  # miloc will be empty when no extra dims, thus no multiindex
            dim_ix = tuple([n+'_ix' for n in dims])
            frame = frame.set_index(pd.MultiIndex.from_tuples(miloc, names=dim_ix))

        ordered_frames.append(frame)

    # no variables
    if cube is None:
        cube = dict()

    # check geography of data and assign to cube
    if len(index.ny.unique()) > 1 or len(index.nx.unique()) > 1:
        raise ValueError('multiple grids not accommodated')
    cube["y"] = range(int(index.ny.iloc[0]))
    cube["x"] = range(int(index.nx.iloc[0]))

    extra_geo = None
    msg = index.msg.iloc[0]

    # we want the lat lons; make them via accessing a record; we are assuming
    # all records are the same grid because they have the same shape;
    # may want a unique grid identifier from grib2io to avoid assuming this
    latitude, longitude = msg.latlons()
    latitude = xr.DataArray(latitude, dims=['y', 'x'])
    latitude.attrs['standard_name'] = 'latitude'
    latitude.attrs['units'] = 'degrees_north'
    longitude = xr.DataArray(longitude, dims=['y', 'x'])
    longitude.attrs['standard_name'] = 'longitude'
    longitude.attrs['units'] = 'degrees_east'
    extra_geo = dict(latitude=latitude, longitude=longitude)

    return ordered_frames, cube, extra_geo


def interp_nd(a, *, method, grid_def_in, grid_def_out, method_options=None, num_threads=1):
    front_shape = a.shape[:-2]
    a = a.reshape(-1, a.shape[-2], a.shape[-1])
    a = grib2io.interpolate(a, method, grid_def_in, grid_def_out, method_options=method_options,
                            num_threads=num_threads)
    a = a.reshape(front_shape + (a.shape[-2], a.shape[-1]))
    return a


def interp_nd_stations(a, *, method, grid_def_in, lats, lons, method_options=None, num_threads=1):
    front_shape = a.shape[:-2]
    a = a.reshape(-1, a.shape[-2], a.shape[-1])
    a = grib2io.interpolate_to_stations(a, method, grid_def_in, lats, lons, method_options=method_options,
                                        num_threads=num_threads)
    a = a.reshape(front_shape + (len(lats),))
    return a


@xr.register_dataset_accessor("grib2io")
class Grib2ioDataSet:

    def __init__(self, xarray_obj):
        self._obj = xarray_obj

    def griddef(self):
        return Grib2GridDef.from_section3(self._obj[list(self._obj.data_vars)[0]].attrs['GRIB2IO_section3'])

    def interp(self, method, grid_def_out, method_options=None, num_threads=1) -> xr.Dataset:
        # see interp method of class Grib2ioDataArray
        da = self._obj.to_array()
        da.attrs['GRIB2IO_section3'] = self._obj[list(self._obj.data_vars)[0]].attrs['GRIB2IO_section3']
        da = da.grib2io.interp(method, grid_def_out, method_options=method_options,
                               num_threads=num_threads)
        ds = da.to_dataset(dim='variable')
        return ds

    def interp_to_stations(self, method, calls, lats, lons, method_options=None, num_threads=1) -> xr.Dataset:
        # see interp_to_stations method of class Grib2ioDataArray
        da = self._obj.to_array()
        da.attrs['GRIB2IO_section3'] = self._obj[list(self._obj.data_vars)[0]].attrs['GRIB2IO_section3']
        da = da.grib2io.interp_to_stations(method, calls, lats, lons, method_options=method_options,
                                           num_threads=num_threads)
        ds = da.to_dataset(dim='variable')
        return ds

    def to_grib2(self, filename, mode: typing.Literal["x", "w", "a"] = "x"):
        """
        Write a DataSet to a grib2 file.

        Parameters
        ----------
        filename
            Name of the grib2 file to write to.
        mode: {"x", "w", "a"}, optional, default="x"
            Persistence mode

            +------+-----------------------------------+
            | mode | Description                       |
            +======+===================================+
            | x    | create (fail if exists)           |
            +------+-----------------------------------+
            | w    | create (overwrite if exists)      |
            +------+-----------------------------------+
            | a    | append (create if does not exist) |
            +------+-----------------------------------+

        """
        ds = self._obj

        for shortName in sorted(ds):
            # make a DataArray from the "Data Variables" in the DataSet
            da = ds[shortName]

            da.grib2io.to_grib2(filename, mode=mode)
            mode = "a"

    def update_attrs(self, **kwargs):
        """
        Raises an error because Datasets don't have a .attrs attribute.

        Parameters
        ----------
        attrs
            Attributes to update.
        """
        raise ValueError(
            f"Datasets do not have a .attrs attribute; use .grib2io.update_attrs({kwargs}) on a DataArray instead."
        )

    def subset(self, lats, lons) -> xr.Dataset:
        """
        Subset the DataSet to a region defined by latitudes and longitudes.

        Parameters
        ----------
        lats
            Latitude bounds of the region.
        lons
            Longitude bounds of the region.

        Returns
        -------
        subset
            DataSet subset to the region.
        """
        ds = self._obj

        newds = xr.Dataset()
        for shortName in ds:
            newds[shortName] = ds[shortName].grib2io.subset(lats, lons).copy()

        return newds


@xr.register_dataarray_accessor("grib2io")
class Grib2ioDataArray:

    def __init__(self, xarray_obj):
        self._obj = xarray_obj

    def griddef(self):
        return Grib2GridDef.from_section3(self._obj.attrs['GRIB2IO_section3'])

    def interp(self, method, grid_def_out, method_options=None, num_threads=1) -> xr.DataArray:
        """
        Perform grid spatial interpolation.

        Uses the [NCEPLIBS-ip library](https://github.com/NOAA-EMC/NCEPLIBS-ip).

        Parameters
        ----------
        method
            Interpolate method to use. This can either be an integer or string
            using the following mapping:

            | Interpolate Scheme | Integer Value |
            | :---:              | :---:         |
            | 'bilinear'         | 0             |
            | 'bicubic'          | 1             |
            | 'neighbor'         | 2             |
            | 'budget'           | 3             |
            | 'spectral'         | 4             |
            | 'neighbor-budget'  | 6             |
        grid_def_out
            Grib2GridDef object of the output grid.
        method_options : list of ints, optional
            Interpolation options. See the NCEPLIBS-ip documentation for
            more information on how these are used.
        num_threads : int, optional
            Number of OpenMP threads to use for interpolation. The default
            value is 1. If grib2io_interp was not built with OpenMP, then
            this keyword argument and value will have no impact.

        Returns
        -------
        interp
            DataSet interpolated to new grid definition.  The attribute
            GRIB2IO_section3 is replaced with the section3 array from the new
            grid definition.
        """
        da = self._obj
        # ensure that y, x are rightmost dims; they should be if opening with
        # grib2io engine

        # gdtn and gdt is not the entirety of the new s3
        npoints = grid_def_out.npoints
        s3_new = np.array([0, npoints, 0, 0, grid_def_out.gdtn] + list(grid_def_out.gdt))

        # make new lat lons
        lats, lons = Grib2Message(section3=s3_new, pdtn=0, drtn=0).grid()
        latitude = xr.DataArray(lats, dims=['y', 'x'])
        longitude = xr.DataArray(lons, dims=['y', 'x'])

        # create new coords
        new_coords = dict(da.coords)
        del new_coords['latitude']
        del new_coords['longitude']
        new_coords['longitude'] = longitude
        new_coords['latitude'] = latitude

        # make grid def in from section3 on da.attrs
        grid_def_in = self.griddef()

        if da.chunks is None:
            data = interp_nd(da.data, method=method, grid_def_in=grid_def_in,
                             grid_def_out=grid_def_out,
                             method_options=method_options, num_threads=num_threads)
        else:
            import dask
            front_shape = da.shape[:-2]
            data = da.data.map_blocks(interp_nd, method=method, grid_def_in=grid_def_in,
                                      grid_def_out=grid_def_out, method_options=method_options,
                                      chunks=da.chunks[:-2]+latitude.shape, dtype=da.dtype)

        new_da = xr.DataArray(data, dims=da.dims, coords=new_coords, attrs=da.attrs)

        new_da.attrs['GRIB2IO_section3'] = s3_new
        new_da.name = da.name
        return new_da

    def interp_to_stations(self, method, calls, lats, lons, method_options=None, num_threads=1) -> xr.DataArray:
        """
        Perform spatial interpolation to station points.

        Parameters
        ----------
        method
            Interpolate method to use. This can either be an integer or string
            using the following mapping:

            | Interpolate Scheme | Integer Value |
            | :---:              | :---:         |
            | 'bilinear'         | 0             |
            | 'bicubic'          | 1             |
            | 'neighbor'         | 2             |
            | 'budget'           | 3             |
            | 'spectral'         | 4             |
            | 'neighbor-budget'  | 6             |

        calls
            Station calls used for labeling new station index coordinate
        lats
            Latitudes of the station points.
        lons
            Longitudes of the station points.

        Returns
        -------
        interp_to_stations
            DataArray interpolated to lat and lon locations and labeled with
            dimension and coordinate 'station'. (..., y, x) -> (..., station)
        """
        da = self._obj
        # TODO ensure that y, x are rightmost dims; they should be if opening
        # with grib2io engine

        calls = np.asarray(calls)
        lats = np.asarray(lats)
        lons = np.asarray(lons)
        latitude = xr.DataArray(lats, dims=['station'])
        longitude = xr.DataArray(lons, dims=['station'])

        # create new coords
        new_coords = dict(da.coords)
        del new_coords['latitude']
        del new_coords['longitude']
        new_coords['longitude'] = longitude
        new_coords['latitude'] = latitude
        new_coords['station'] = calls

        new_dims = da.dims[:-2] + ('station',)

        # make grid def in from section3 on da attrs
        grid_def_in = self.griddef()

        if da.chunks is None:
            data = interp_nd_stations(da.data, method=method, grid_def_in=grid_def_in, lats=lats,
                                      lons=lons, method_options=method_options, num_threads=num_threads)
        else:
            import dask
            front_shape = da.shape[:-1]
            data = da.data.map_blocks(interp_nd_stations, method=method, grid_def_in=grid_def_in,
                                      lats=lats, lons=lons, method_options=method_options,
                                      drop_axis=-1, chunks=da.chunks[:-2]+latitude.shape,
                                      dtype=da.dtype)

        new_da = xr.DataArray(data, dims=new_dims, coords=new_coords, attrs=da.attrs)

        new_da.name = da.name
        return new_da

    def to_grib2(self, filename, mode: typing.Literal["x", "w", "a"] = "x"):
        """
        Write a DataArray to a grib2 file.

        Parameters
        ----------
        filename
            Name of the grib2 file to write to.
        mode: {"x", "w", "a"}, optional, default="x"
            Persistence mode

            +------+-----------------------------------+
            | mode | Description                       |
            +======+===================================+
            | x    | create (fail if exists)           |
            +------+-----------------------------------+
            | w    | create (overwrite if exists)      |
            +------+-----------------------------------+
            | a    | append (create if does not exist) |
            +------+-----------------------------------+

        """
        da = self._obj.copy(deep=True)

        coords_keys = sorted(da.coords.keys())
        coords_keys = [k for k in coords_keys if k in AVAILABLE_NON_GEO_COORDS]

        # If there are dimension coordinates, the DataArray is a hypercube of
        # grib2 messages.

        # Create `indexes` which is a list of lists of dictionaries for all
        # dimension coordinates. Each dictionary key is the dimension
        # coordinate name and the value is a list of the dimension coordinate
        # values.  This allows for easy iteration over all possible grib2
        # messages in the DataArray by using itertools.product.
        #
        # For example:
        # indexes = [
        #     [
        #         {"leadTime": 9},
        #         {"leadTime": 12},
        #     ],
        #     [
        #         {"valueOfFirstFixedSurface": 900},
        #         {"valueOfFirstFixedSurface": 925},
        #         {"valueOfFirstFixedSurface": 950},
        #     ],
        # ]

        # assign loc indexes to dimensions without indexes for uniform selection by name
        loc_indexes = list()
        for dim in da.dims:
            if dim not in da.indexes:
                da = da.assign_coords({dim: range(da[dim].size)})
                loc_indexes.append(dim)

        indexes = []
        for index in [i for i in AVAILABLE_NON_GEO_DIMS if i in da.dims]:
            values = da.coords[index].values
            if len(values) != len(set(values)):
                raise ValueError(
                    f"Dimension coordinate '{index}' has duplicate values, but to_grib2 requires unique values to find each GRIB2 message in the DataArray."
                )
            listeach = [{index: value} for value in sorted(values)]
            indexes.append(listeach)

        # If `dim_coords` is [], then the DataArray is a single grib2 message and
        # itertools.product(*dim_coords) will run once with `selectors = ()`.
        for selectors in itertools.product(*indexes):
            # Need to find the correct data in the DataArray based on the
            # dimension coordinates.
            filters = {k: v for d in selectors for k, v in d.items()}

            # If `filters` is {}, then the DataArray is a single grib2 message
            # and da.sel(indexers={}) returns the DataArray.
            selected = da.sel(indexers=filters)

            newmsg = Grib2Message(
                selected.attrs["GRIB2IO_section0"],
                selected.attrs["GRIB2IO_section1"],
                selected.attrs["GRIB2IO_section2"],
                selected.attrs["GRIB2IO_section3"],
                selected.attrs["GRIB2IO_section4"],
                selected.attrs["GRIB2IO_section5"],
            )
            newmsg.data = np.array(selected.data)

            # For dimension coordinates, set the grib2 message metadata to the
            # dimension coordinate value.
            for index, value in filters.items():
                if index not in loc_indexes:
                    setattr(newmsg, index, value)

            # For non-dimension coordinates, set the grib2 message metadata to
            # the DataArray coordinate value.
            for index in [i for i in coords_keys if i not in da.dims]:
                setattr(newmsg, index, selected.coords[index].values)

            # Set section 5 attributes to the da.encoding dictionary.
            for key, value in selected.encoding.items():
                if key in ["dtype", "chunks", "original_shape"]:
                    continue
                setattr(newmsg, key, value)

            # write the message to file
            with grib2io.open(filename, mode=mode) as f:
                f.write(newmsg)
            mode = "a"

    def update_attrs(self, **kwargs):
        """
        Update many of the attributes of the DataArray.

        Parameters
        ----------
        **kwargs
            Attributes to update.  This can include many of the GRIB2IO message
            attributes that you can find when you print a GRIB2IO message. For
            conflicting updates, the last keyword will be used.

            +-----------------------+------------------------------------------+
            | kwargs                | Description                              |
            +=======================+==========================================+
            | shortName="VTMP"      | Set shortName to "VTMP", along with      |
            |                       | appropriate discipline,                  |
            |                       | parameterCategory, parameterNumber,      |
            |                       | fullName and units.                      |
            +-----------------------+------------------------------------------+
            | discipline=0,         | Set shortName, discipline,               |
            | parameterCategory=0,  | parameterCategory, parameterNumber,      |
            | parameterNumber=1     | fullName and units appropriate for       |
            |                       | "Virtual Temperature".                   |
            +-----------------------+------------------------------------------+
            | discipline=0,         | Conflicting keywords but                 |
            | parameterCategory=0,  | 'shortName="TMP"' wins.  Set shortName,  |
            | parameterNumber=1,    | discipline, parameterCategory,           |
            | shortName="TMP"       | parameterNumber, fullName and units      |
            |                       | appropriate for "Temperature".           |
            +-----------------------+------------------------------------------+

        Returns
        -------
        DataArray
            DataArray with updated attributes.
        """
        da = self._obj.copy(deep=True)

        newmsg = Grib2Message(
            da.attrs["GRIB2IO_section0"],
            da.attrs["GRIB2IO_section1"],
            da.attrs["GRIB2IO_section2"],
            da.attrs["GRIB2IO_section3"],
            da.attrs["GRIB2IO_section4"],
            da.attrs["GRIB2IO_section5"],
        )

        coords_keys = [
            k
            for k in da.coords.keys()
            if k in AVAILABLE_NON_GEO_COORDS
        ]

        for grib2_name, value in kwargs.items():
            if grib2_name == "gridDefinitionTemplateNumber":
                raise ValueError(
                    "The gridDefinitionTemplateNumber attribute cannot be updated.  The best way to change to a different grid is to interpolate the data to a new grid using the grib2io interpolate functions."
                )
            if grib2_name == "productDefinitionTemplateNumber":
                raise ValueError(
                    "The productDefinitionTemplateNumber attribute cannot be updated."
                )
            if grib2_name == "dataRepresentationTemplateNumber":
                raise ValueError(
                    "The dataRepresentationTemplateNumber attribute cannot be updated."
                )
            if grib2_name in coords_keys:
                warnings.warn(
                    f"Skipping attribute '{grib2_name}' because it is a coordinate. Use da.assign_coords() to change coordinate values."
                )
                continue
            if hasattr(newmsg, grib2_name):
                setattr(newmsg, grib2_name, value)
            else:
                warnings.warn(
                    f"Skipping attribute '{grib2_name}' because it is not a valid GRIB2 attribute for this message and cannot be updated."
                )
                continue

        da.attrs["GRIB2IO_section0"] = newmsg.section0
        da.attrs["GRIB2IO_section1"] = newmsg.section1
        da.attrs["GRIB2IO_section2"] = newmsg.section2 or []
        da.attrs["GRIB2IO_section3"] = newmsg.section3
        da.attrs["GRIB2IO_section4"] = newmsg.section4
        da.attrs["GRIB2IO_section5"] = newmsg.section5
        da.attrs["fullName"] = newmsg.fullName
        da.attrs["shortName"] = newmsg.shortName
        da.attrs["units"] = newmsg.units

        return da

    def subset(self, lats, lons) -> xr.DataArray:
        """
        Subset the DataArray to a region defined by latitudes and longitudes.

        Parameters
        ----------
        lats
            Latitude bounds of the region.
        lons
            Longitude bounds of the region.

        Returns
        -------
        subset
            DataArray subset to the region.
        """
        da = self._obj.copy(deep=True)

        newmsg = Grib2Message(
            da.attrs["GRIB2IO_section0"],
            da.attrs["GRIB2IO_section1"],
            da.attrs["GRIB2IO_section2"],
            da.attrs["GRIB2IO_section3"],
            da.attrs["GRIB2IO_section4"],
            da.attrs["GRIB2IO_section5"],
        )
        newmsg.data = np.copy(da.values)

        newmsg = newmsg.subset(lats, lons)

        da.attrs["GRIB2IO_section3"] = newmsg.section3

        mask_lat = (da.latitude >= newmsg.latitudeLastGridpoint) & (
            da.latitude <= newmsg.latitudeFirstGridpoint
        )
        mask_lon = (da.longitude >= newmsg.longitudeFirstGridpoint) & (
            da.longitude <= newmsg.longitudeLastGridpoint
        )

        return da.where((mask_lon & mask_lat).compute(), drop=True)


<<<<<<< HEAD
# Custom open_datatree function to open grib files as DataTree
def open_datatree(filename, *, filters: typing.Mapping[str, typing.Any] = None, engine="grib2io"):
    """
    Open a GRIB2 file as an xarray DataTree.

    Parameters
    ----------
    filename : str
        Path to the GRIB2 file.
    filters : dict, optional
        Filter criteria for GRIB2 messages.
    engine : str, optional
        Engine to use for opening the file, defaults to "grib2io".

    Returns
    -------
    xarray.DataTree
        A hierarchical DataTree representation of the GRIB2 data.
    """
    if not HAS_DATATREE:
        raise ImportError("xarray version does not support DataTree functionality.")

    if filters is None:
        filters = {}

    # Open the file without any filters first to get all messages
    with grib2io.open(filename, _xarray_backend=True) as f:
        file_index = pd.DataFrame(f._index)
        file_index = file_index.assign(msg=msgs_from_index(f._index))

    # Create a DataTree root
    tree = xr.DataTree()

    # Build tree structure from GRIB messages
    return build_datatree_from_grib(filename, file_index, filters)


=======
>>>>>>> f83ae159
def build_datatree_from_grib(filename, file_index, filters=None, stack_vertical=False):
    """
    Build a DataTree from GRIB2 messages.

    Parameters
    ----------
    filename : str
        Path to the GRIB2 file.
    file_index : pandas.DataFrame
        DataFrame of GRIB2 message index.
    filters : dict, optional
        Filter criteria for GRIB2 messages.
    stack_vertical : bool, optional
        If True, vertical levels will be stacked in a single dataset
        instead of being organized in separate tree nodes.

    Returns
    -------
    xarray.DataTree
        A hierarchical DataTree representation of the GRIB2 data.
    """
    if filters is None:
        filters = {}

    # Apply any filters from user
    for k, v in filters.items():
        if k not in file_index.columns:
            file_index = file_index.copy()
            file_index[k] = file_index.msg.apply(lambda msg: getattr(msg, k, None))
        file_index = filter_index(file_index, k, v)

    # Make a copy to avoid the SettingWithCopyWarning
    file_index = file_index.copy()

    # Extract metadata needed for tree organization
    # Use a safer approach to handle missing attributes
    def safe_getattr(obj, name):
        try:
            attr = getattr(obj, name)
            # Need to test if the attribute is Grib2Metadata. If so,
            # then get the value attribute.
            if isinstance(attr, grib2io.templates.Grib2Metadata):
                attr = attr.value
            return attr
        except (AttributeError, KeyError):
            return None

    for attr in TREE_HIERARCHY_LEVELS:
        if (attr not in file_index.columns) and (attr != 'valueOfFirstFixedSurface'):
            file_index[attr] = file_index.msg.apply(lambda msg: safe_getattr(msg, attr))

    # Also extract shortName for variable naming
    if 'shortName' not in file_index.columns:
        file_index = file_index.assign(shortName=file_index.msg.apply(lambda msg: getattr(msg, 'shortName', None)))
        file_index = file_index.assign(nx=file_index.msg.apply(lambda msg: getattr(msg, 'nx', None)))
        file_index = file_index.assign(ny=file_index.msg.apply(lambda msg: getattr(msg, 'ny', None)))

    # Create root DataTree
    root = xr.DataTree()

    # Adjust hierarchy levels if we're stacking vertical levels
    hierarchy_levels = list(TREE_HIERARCHY_LEVELS)
    if stack_vertical and "valueOfFirstFixedSurface" in hierarchy_levels:
        hierarchy_levels.remove("valueOfFirstFixedSurface")

    # First group by level type
    level_groups = {}

    # Create a dictionary to group data by level type
    for level_type in file_index['typeOfFirstFixedSurface'].unique():
        if pd.notna(level_type):  # Skip None/NaN values
            level_info = LEVEL_NAME_MAPPING.get(level_type, f"level_{level_type}")
            level_name = level_info[0]
            level_source = level_info[1]
            # Get all rows for this level type
            level_data = file_index[file_index['typeOfFirstFixedSurface'] == level_type]
            level_groups[level_type] = {'name': level_name, 'data': level_data}

    # Process each level group
    for level_type, group_info in level_groups.items():
        level_name = group_info['name']
        level_df = group_info['data']

        # Create a branch for this level type
        level_tree = xr.DataTree()

        # Process this branch based on PDTN, perturbation number, etc.
        process_level_branch(level_tree, level_df, filename)

        # Add this branch to the main tree
        root[level_name] = level_tree

    return root


def process_level_branch(level_tree, df, filename):
    """
    Process a level type branch of the data tree, organizing by PDTN and other attributes.

    Parameters
    ----------
    level_tree : xarray.DataTree
        The DataTree node for this level type
    df : pandas.DataFrame
        DataFrame of messages for this level type
    filename : str
        Path to the GRIB2 file
    """
    # Group by PDTN
    pdtn_groups = {}

    # Group data by PDTN first
    for pdtn_value in df['productDefinitionTemplateNumber'].unique():
        if pd.notna(pdtn_value):
            pdtn_df = df[df['productDefinitionTemplateNumber'] == pdtn_value]
            pdtn_groups[pdtn_value] = pdtn_df

    # If there's only one PDTN value, skip creating PDTN branch level
    if len(pdtn_groups) == 1:
        pdtn, pdtn_df = next(iter(pdtn_groups.items()))

        pdtn_name = f"pdtn_{int(pdtn)}"

        # Check if we need to further subdivide by perturbation number
        has_perturbations = ('perturbationNumber' in pdtn_df.columns and
                             len(pdtn_df['perturbationNumber'].dropna().unique()) > 1)

        # Check if we need to further subdivide by probabilities unique for each variable.
        has_probabilities = ('typeOfProbability' in pdtn_df.columns and
                             len(pdtn_df['typeOfProbability'].dropna().unique()) > 1)

        if has_perturbations:
            # Process perturbations directly on the level tree
            process_perturbation_groups(level_tree, pdtn_df, filename)
        elif has_probabilities:
            # Process probability groups
            process_probability_groups(level_tree, pdtn_df, filename)
        else:
            # Try to create dataset directly on level
            try:
                dss = create_datasets_from_df(pdtn_df, filename)
                if dss is not None:
                    dt = xr.DataTree()
                    if len(dss) == 1:
                        dt.ds = dss[0]
                    else:
                        for ds in dss:
                            varname = list(ds.data_vars)[0]
                            dt[f"var_{varname}"] = ds
                    level_tree[pdtn_name] = dt
            except Exception as e:
                print(f"Error creating dataset for level with pdtn {int(pdtn)}: {e}")

                # Try to separate by variable name as a fallback
                try_process_by_variables(level_tree, pdtn_df, filename)
    else:
        # Multiple PDTN values, process each group with PDTN branch nodes
        for pdtn, pdtn_df in pdtn_groups.items():
            # Use a simple node name that's easy to use in code
            pdtn_name = f"pdtn_{int(pdtn)}"

            # Check if we need to further subdivide by perturbation number
            has_perturbations = ('perturbationNumber' in pdtn_df.columns and
                                 len(pdtn_df['perturbationNumber'].dropna().unique()) > 1)

            # Check if we need to further subdivide by probabilities unique for each variable.
            has_probabilities = ('typeOfProbability' in pdtn_df.columns and
                                 len(pdtn_df['typeOfProbability'].dropna().unique()) > 1)

            if has_perturbations:
                # Create a branch for this PDTN
                pdtn_tree = xr.DataTree()

                # Process perturbation groups
                process_perturbation_groups(pdtn_tree, pdtn_df, filename)

                # Only add the PDTN branch if it has children
                if len(pdtn_tree.children) > 0 or pdtn_tree.ds is not None:
                    level_tree[pdtn_name] = pdtn_tree
            elif has_probabilities:
                # Create a branch for this PDTN
                pdtn_tree = xr.DataTree()

                # Process probability groups
                process_probability_groups(pdtn_tree, pdtn_df, filename)

                # Only add the PDTN branch if it has children
                if len(pdtn_tree.children) > 0 or pdtn_tree.ds is not None:
                    level_tree[pdtn_name] = pdtn_tree
            else:
                # Create a subtree for this PDTN
                pdtn_tree = xr.DataTree()

                # Try to create dataset directly on level
                try:
                    dss = create_datasets_from_df(pdtn_df, filename)
                    if dss is not None:
                        if len(dss) == 1:
                            pdtn_tree.ds = dss[0]
                        else:
                            for ds in dss:
                                varname = list(ds.data_vars)[0]
                                pdtn_tree[f"var_{varname}"] = ds
                        level_tree[pdtn_name] = pdtn_tree
                except Exception as e:
                    print(f"Error creating dataset for level with pdtn {int(pdtn)}: {e}")

                    # Try to separate by variable name as a fallback
                    try_process_by_variables(pdtn_tree, pdtn_df, filename)
                    level_tree[pdtn_name] = pdtn_tree


def process_probability_groups(target_tree, pdtn_df, filename):
    """
    """
    success = False
    # Group by type of probability
    prob_groups = {}
    for prob_value in pdtn_df['typeOfProbability'].unique():
        if pd.notna(prob_value):
            prob_df = pdtn_df[pdtn_df['typeOfProbability'] == prob_value]
            prob_groups[prob_value] = prob_df

    # Process each probability group
    prob_dict = {}
    for prob_num, prob_df in prob_groups.items():
        prob_name = f"prob_{int(prob_num)}"

        # Try to create dataset for this probability group
        try:
            dss = create_datasets_from_df(prob_df, filename)
            dt = xr.DataTree()
            if len(dss) == 1:
                dt.ds = dss[0]
                target_tree[prob_name] = dt
            elif len(dss) > 1:
                for ds in dss:
                    dt[f"var_{ds.data_vars[0]}"] = ds
            target_tree[prob_name] = dt
        except Exception as e:
            # Log error but continue processing other groups
            print(f"Error creating dataset for type of probability {prob_name}: {e}")

    return success


def process_perturbation_groups(target_tree, pdtn_df, filename):
    """
    Process perturbation groups and add them to the target tree.

    Parameters
    ----------
    target_tree : xarray.DataTree
        The tree node to add perturbation groups to
    pdtn_df : pandas.DataFrame
        DataFrame of messages for a specific PDTN
    filename : str
        Path to the GRIB2 file

    Returns
    -------
    bool
        True if at least one perturbation was successfully processed
    """
    success = False
    # Group by perturbation number
    pert_groups = {}
    for pert_value in pdtn_df['perturbationNumber'].unique():
        if pd.notna(pert_value):
            pert_df = pdtn_df[pdtn_df['perturbationNumber'] == pert_value]
            pert_groups[pert_value] = pert_df

    # Process each perturbation group
    for pert_num, pert_df in pert_groups.items():
        pert_name = f"pert_{int(pert_num)}"

        ## Try to create dataset for this perturbation group
        #try:
        #    dss = create_datasets_from_df(pert_df, filename)
        #    if dss is not None:
        #        if len(dss) == 1:
        #            target_tree.ds = dss[0]
        #        else:
        #            dss_dict = {f"ds_{i}": ds for i, ds in enumerate(dss)}
        #            atree = xr.DataTree(dss_dict)
        #            target_tree[prob_name] = atree
        #        success = True
        #except Exception as e:
        #    # Log error but continue processing other groups
        #    print(f"Error creating dataset for perturbation {pert_name}: {e}")

        # Try to create dataset for this perturbation group
        try:
            dss = create_datasets_from_df(pert_df, filename)
            dt = xr.DataTree()
            if len(dss) == 1:
                dt.ds = dss[0]
                target_tree[pert_name] = dt
            elif len(dss) > 1:
                for ds in dss:
                    dt[f"pert{ds.data_vars[0]}"] = ds
            target_tree[pert_name] = dt
        except Exception as e:
            # Log error but continue processing other groups
            print(f"Error creating dataset for perturbation {pert_name}: {e}")

    return success


def try_process_by_variables(target_tree, df, filename):
    """
    Try to separate data by variable names and create datasets.

    Parameters
    ----------
    target_tree : xarray.DataTree
        The tree node to add variable datasets to
    df : pandas.DataFrame
        DataFrame of messages
    filename : str
        Path to the GRIB2 file

    Returns
    -------
    bool
        True if at least one variable was successfully processed
    """
    success = False

    try:
        for var_name in df['shortName'].unique():
            if pd.notna(var_name):
                var_df = df[df['shortName'] == var_name]
                try:
                    var_ds = create_datasets_from_df(var_df, filename)
                    if var_ds is not None:
                        target_tree[f"var_{var_name}"] = var_ds[0]
                        success = True
                except Exception as var_e:
                    print(f"Error creating dataset for variable {var_name}: {var_e}")
    except Exception as nested_e:
        print(f"Failed to process variables: {nested_e}")

    return success


def create_datasets_from_df(
    df,
    filename,
    verbose=False
) -> typing.Optional[typing.List[xr.Dataset]]:
    """
    Create a list of xarray Datasets from a DataFrame of messages.

    Parameters
    ----------
    df : pandas.DataFrame
        DataFrame of GRIB messages
    filename : str
        Path to the GRIB2 file
    verbose : bool, optional
        If True, prints detailed debugging information

    Returns
    -------
    dss
        List of Datasets, or None if creation failed
    """
    try:
        if verbose:
            print(f"\n==== VERBOSE DEBUG INFO ====")
            print(f"Creating dataset from DataFrame with {len(df)} messages")
            print(f"DataFrame columns: {df.columns.tolist()}")

            if 'shortName' in df.columns:
                print(f"Variables in group: {df['shortName'].unique().tolist()}")

            if 'valueOfFirstFixedSurface' in df.columns:
                print(f"Vertical levels: {df['valueOfFirstFixedSurface'].unique().tolist()}")

        # Process by variables
        datasets = {}

        # Process each variable separately, regardless of whether there are vertical levels
        for var_name, var_df in df.groupby('shortName'):
            if verbose:
                print(
                    f"\n  Processing variable: {var_name} with {len(var_df)} messages, with pdtn(s) = {var_df['productDefinitionTemplateNumber'].unique()}")

            # Process vertical levels if present
            if 'valueOfFirstFixedSurface' in var_df.columns and len(var_df['valueOfFirstFixedSurface'].unique()) > 1:
                if verbose:
                    print(f"  Variable {var_name} has multiple vertical levels")
                # Process each level separately
                level_das = []

                for level, level_df in var_df.groupby('valueOfFirstFixedSurface'):
                    if verbose:
                        print(f"    Processing level {level} with {len(level_df)} messages")
                    try:
                        # Parse the index and get dimensions for this level
                        file_index, non_geo_dims, attrs, coord_attrs = parse_grib_index(level_df, {})
                        # Remove valueOfFirstFixedSurface from dimensions since we're handling it separately
                        non_geo_dims = [d for d in non_geo_dims if d.__name__ != "ValueOfFirstFixedSurfaceDim"]

                        frames, cube, extra_geo = make_variables(
                            file_index, filename, non_geo_dims, allow_uneven_dims=True)

                        if frames is not None and len(frames) == 1:
                            level_da = build_da_without_coords(frames[0], cube, filename, attrs)
                            # Add this level to the list with its level value as coord
                            level_da = level_da.assign_coords(valueOfFirstFixedSurface=level)
                            level_das.append(level_da)
                    except Exception as e:
                        if verbose:
                            print(f"    Error processing level {level} for {var_name}: {e}")

                if level_das:
                    # Combine all levels into a single DataArray along the valueOfFirstFixedSurface dimension
                    if verbose:
                        print(f"    Combining {len(level_das)} levels for {var_name}")
                    try:
                        combined_da = xr.concat(level_das, dim='valueOfFirstFixedSurface')
                        # Create a simple dataset with just this variable
                        var_ds = xr.Dataset({var_name: combined_da})
                        # Assign the coords from the first level's cube
                        var_ds = assign_xr_meta(var_ds, frames, cube, non_geo_dims, extra_geo, coord_attrs)
                       # TODO: is the below code all now in assign_xr_meta? was there instances where refDate and leadTime were not coords?
                       # var_ds = var_ds.assign_coords(coords_from_cube(cube))
                       # Add extra geo coords
                       # if extra_geo:
                       #    var_ds = var_ds.assign_coords(extra_geo)
                       # Add valid date coords if available
                       # if 'refDate' in var_ds.coords and 'leadTime' in var_ds.coords:
                       #    var_ds = var_ds.assign_coords(dict(validDate=var_ds.coords['refDate']+var_ds.coords['leadTime']))

                        # Store this variable's dataset
                        datasets[var_name] = var_ds
                        if verbose:
                            print(f"    Created dataset for {var_name} with levels")
                    except Exception as e:
                        if verbose:
                            print(f"    Error combining levels for {var_name}: {e}")
            else:
                # Single level or no vertical levels
                if verbose:
                    print(f"  Variable {var_name} is a single level or has no vertical dimension")
                try:
                    # Parse the index and get dimensions
                    file_index, non_geo_dims, attrs, coord_attrs = parse_grib_index(var_df, {})
                    frames, cube, extra_geo = make_variables(file_index, filename, non_geo_dims, allow_uneven_dims=True)

                    if frames is not None and len(frames) == 1:
                        # Create dataset with this variable
                        var_ds = xr.Dataset()
                        da = build_da_without_coords(frames[0], cube, filename, attrs)
                        var_ds[da.name] = da

                        # Assign coords
                        var_ds = assign_xr_meta(var_ds, frames, cube, non_geo_dims, extra_geo, coord_attrs)
                       # TODO: is the below code all now in assign_xr_meta? was there instances where refDate and leadTime were not coords?
                       # var_ds = var_ds.assign_coords(coords_from_cube(cube))
                       # if extra_geo:
                       #    var_ds = var_ds.assign_coords(extra_geo)
                       # if 'refDate' in var_ds.coords and 'leadTime' in var_ds.coords:
                       #    var_ds = var_ds.assign_coords(dict(validDate=var_ds.coords['refDate']+var_ds.coords['leadTime']))

                        # Store this variable's dataset
                        datasets[var_name] = var_ds
                        if verbose:
                            print(f"  Created dataset for {var_name}")
                    elif frames is not None and len(frames) > 1:
                        if verbose:
                            print(f"  Variable {var_name} has multiple frames, possibly different parameters")
                        # Just use the first frame for now (simplified approach)
                        var_ds = xr.Dataset()
                        da = build_da_without_coords(frames[0], cube, filename, attrs)
                        var_ds[da.name] = da

                        # Assign coords
                        var_ds = assign_xr_meta(var_ds, frames, cube, non_geo_dims, extra_geo, coord_attrs)
                       # TODO: is the below code all now in assign_xr_meta? was there instances where refDate and leadTime were not coords?
                       # var_ds = var_ds.assign_coords(coords_from_cube(cube))
                       # if extra_geo:
                       #    var_ds = var_ds.assign_coords(extra_geo)
                       # if 'refDate' in var_ds.coords and 'leadTime' in var_ds.coords:
                       #    var_ds = var_ds.assign_coords(dict(validDate=var_ds.coords['refDate']+var_ds.coords['leadTime']))

                        datasets[var_name] = var_ds
                        if verbose:
                            print(f"  Created dataset with first frame for {var_name}")
                except Exception as e:
                    if verbose:
                        print(f"  Error processing variable {var_name}: {e}")

        # Attempt to merge all the variable datasets
        if datasets:
            try:
                if verbose:
                    print(f"\nMerging {len(datasets)} datasets...")
                # Get the list of datasets to merge
                ds_list = list(datasets.values())

                # Try merging them all at once
                try:
                    combined_ds = xr.merge(ds_list)
                    if verbose:
                        print(f"Successfully merged all datasets into one.")
                        print(f"Final dataset has variables: {list(combined_ds.data_vars)}")
                        print(f"==== END VERBOSE DEBUG INFO ====\n")
                    return [combined_ds]
                except Exception as merge_error:
                    if verbose:
                        print(f"Error merging all datasets: {merge_error}")
                    return ds_list
            except Exception as e:
                if verbose:
                    print(f"Error in final merge process: {e}")
                    print(f"==== END VERBOSE DEBUG INFO ====\n")
                return None
        else:
            if verbose:
                print(f"No datasets were created for any variables")
                print(f"==== END VERBOSE DEBUG INFO ====\n")
            return None

    except Exception as e:
        # If there's an error, log it and return None
        if verbose:
            print(f"Error creating dataset: {e}")
            import traceback
            traceback.print_exc()
            print(f"==== END VERBOSE DEBUG INFO ====\n")
        return None


# Only register the DataTree accessor if DataTree is supported
if HAS_DATATREE:
    @xr.register_datatree_accessor("grib2io")
    class Grib2ioDataTree:
        """
        DataTree accessor for GRIB2 files.

        This accessor provides methods for working with GRIB2 data organized
        in a hierarchical tree structure.
        """

        def __init__(self, datatree_obj):
            self._obj = datatree_obj

        def to_grib2(self, filename, mode: typing.Literal["x", "w", "a"] = "x"):
            """
            Write all datasets in the DataTree to a GRIB2 file.

            Parameters
            ----------
            filename : str
                Name of the GRIB2 file to write to.
            mode : {"x", "w", "a"}, optional
                Persistence mode, default is "x" (create, fail if exists)
            """
            # Start with the specified mode
            current_mode = mode

            # Function to recursively process the tree
            def process_tree(node):
                nonlocal current_mode

                # If this is a Dataset node with data variables
                if node.ds is not None and node.ds.data_vars:
                    # Write dataset to GRIB2 file
                    node.ds.grib2io.to_grib2(filename, mode=current_mode)
                    # Switch to append mode after first write
                    current_mode = "a"

                # Process children
                for child_name, child_node in node.children.items():
                    process_tree(child_node)

            # Start processing from the root
            process_tree(self._obj)

        def griddef(self):
            """
            Get the grid definition from the first dataset in the tree that has one.

            Returns
            -------
            grib2io.Grib2GridDef
                Grid definition object
            """
            # Function to find first dataset with GRIB2IO_section3
            def find_griddef(node):
                if node.ds is not None and node.ds.data_vars:
                    for var_name in node.ds.data_vars:
                        if 'GRIB2IO_section3' in node.ds[var_name].attrs:
                            return Grib2GridDef.from_section3(node.ds[var_name].attrs['GRIB2IO_section3'])

                # Check children
                for child_name, child_node in node.children.items():
                    griddef = find_griddef(child_node)
                    if griddef is not None:
                        return griddef

                return None

            return find_griddef(self._obj)

        def interp(self, method, grid_def_out, method_options=None, num_threads=1):
            """
            Interpolate all datasets in the tree to a new grid.

            Parameters
            ----------
            method : str or int
                Interpolation method to use
            grid_def_out : grib2io.Grib2GridDef
                Target grid definition
            method_options : list, optional
                Options for interpolation method
            num_threads : int, optional
                Number of threads to use for interpolation

            Returns
            -------
            xarray.DataTree
                New DataTree with interpolated data
            """
            new_tree = xr.DataTree()

            # Function to recursively process the tree
            def process_tree(node, new_parent):
                # If this is a Dataset node with data variables
                if node.ds is not None and node.ds.data_vars:
                    # Interpolate dataset
                    interp_ds = node.ds.grib2io.interp(method, grid_def_out,
                                                       method_options=method_options,
                                                       num_threads=num_threads)

                    # Add to new tree at the same path
                    if node == self._obj:  # Root node
                        new_parent.ds = interp_ds
                    else:
                        new_parent.ds = interp_ds

                # Process children
                for child_name, child_node in node.children.items():
                    # Create same child in new tree
                    new_child = xr.DataTree()
                    new_parent[child_name] = new_child
                    process_tree(child_node, new_child)

            # Start processing from the root
            process_tree(self._obj, new_tree)

            return new_tree

        def subset(self, lats, lons):
            """
            Subset all datasets in the tree to a region.

            Parameters
            ----------
            lats : list or tuple
                Latitude bounds [min_lat, max_lat]
            lons : list or tuple
                Longitude bounds [min_lon, max_lon]

            Returns
            -------
            xarray.DataTree
                New DataTree with subset data
            """
            new_tree = xr.DataTree()

            # Function to recursively process the tree
            def process_tree(node, new_parent):
                # If this is a Dataset node with data variables
                if node.ds is not None and node.ds.data_vars:
                    # Subset dataset
                    subset_ds = node.ds.grib2io.subset(lats, lons)

                    # Add to new tree at the same path
                    if node == self._obj:  # Root node
                        new_parent.ds = subset_ds
                    else:
                        new_parent.ds = subset_ds

                # Process children
                for child_name, child_node in node.children.items():
                    # Create same child in new tree
                    new_child = xr.DataTree()
                    new_parent[child_name] = new_child
                    process_tree(child_node, new_child)

            # Start processing from the root
            process_tree(self._obj, new_tree)

            return new_tree<|MERGE_RESOLUTION|>--- conflicted
+++ resolved
@@ -41,19 +41,6 @@
 except (ImportError, ValueError):
     HAS_DATATREE = False
 
-<<<<<<< HEAD
-from xarray.backends import (
-    BackendArray,
-    BackendEntrypoint,
-)
-from xarray.core import indexing
-from xarray.backends.locks import SerializableLock
-
-import grib2io
-from grib2io import Grib2Message, Grib2GridDef, msgs_from_index
-from grib2io._grib2io import _data
-=======
->>>>>>> f83ae159
 
 logger = logging.getLogger(__name__)
 
@@ -1712,46 +1699,6 @@
         return da.where((mask_lon & mask_lat).compute(), drop=True)
 
 
-<<<<<<< HEAD
-# Custom open_datatree function to open grib files as DataTree
-def open_datatree(filename, *, filters: typing.Mapping[str, typing.Any] = None, engine="grib2io"):
-    """
-    Open a GRIB2 file as an xarray DataTree.
-
-    Parameters
-    ----------
-    filename : str
-        Path to the GRIB2 file.
-    filters : dict, optional
-        Filter criteria for GRIB2 messages.
-    engine : str, optional
-        Engine to use for opening the file, defaults to "grib2io".
-
-    Returns
-    -------
-    xarray.DataTree
-        A hierarchical DataTree representation of the GRIB2 data.
-    """
-    if not HAS_DATATREE:
-        raise ImportError("xarray version does not support DataTree functionality.")
-
-    if filters is None:
-        filters = {}
-
-    # Open the file without any filters first to get all messages
-    with grib2io.open(filename, _xarray_backend=True) as f:
-        file_index = pd.DataFrame(f._index)
-        file_index = file_index.assign(msg=msgs_from_index(f._index))
-
-    # Create a DataTree root
-    tree = xr.DataTree()
-
-    # Build tree structure from GRIB messages
-    return build_datatree_from_grib(filename, file_index, filters)
-
-
-=======
->>>>>>> f83ae159
 def build_datatree_from_grib(filename, file_index, filters=None, stack_vertical=False):
     """
     Build a DataTree from GRIB2 messages.
